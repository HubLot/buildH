--- conflicted
+++ resolved
@@ -276,7 +276,6 @@
     return s
 
 
-<<<<<<< HEAD
 def cross_product(A, B):
     """Returns the cross product between vectors A & B
     see e.g. http://hyperphysics.phy-astr.gsu.edu/hbase/vvec.html
@@ -287,8 +286,6 @@
     return np.array((x, -y, z))
 
 ##@profile   
-=======
->>>>>>> c76c7b34
 def get_CH2(atom, helper1, helper2):
     """Reconstructs the 2 hydrogens of a sp3 carbon (methylene group).
 
@@ -437,7 +434,7 @@
     coor_Hs = LENGTH_CH_BOND * norm_vec_Hs + atom
     return coor_He, coor_Hr, coor_Hs
 
-
+#@profile
 def buildHs_on_1C(atom):
     """Builds 1, 2 or 3 H on a given carbon.
 
@@ -771,36 +768,11 @@
 
 # Quick try to make a function that only loops over carbons on which we want to
 # build new H and calc OP.
-#@profile
 def fast_build_all_Hs(universe_woH, dic_OP):
     """BLABLABLA
     """
     # Get lipid name.
     resname = dic_lipids.POPC["resname"]
-<<<<<<< HEAD
-    # First try build a dic for fast access to numpy array of coordinates.
-    # Select first lipid (e.g. POPC)
-    atoms_res1 = universe_woH.select_atoms("resname {}".format(resname)).residues[0].atoms
-    list_atom_names = [atom.name for atom in atoms_res1]
-    name_1st_atom_in_lipid = list_atom_names[0]
-    # Now make a dict that contains for each carbon the helpers number in the numpy array, 
-    # We have in dic_lipids.POPC : {"C1": ("CH3", "N4", "C5"), ...}
-    # We want: {"C1": ("CH3", 3, 4), ...}
-    # Where: "CH3" is the type of H 2 build, 3 is the row index to find N4, 
-    #        and 4 is the row index to find C5
-    dic_Cname2indexhelpers = {}
-    for Cname in dic_lipids.POPC.keys():
-        if Cname != "resname" and len(dic_lipids.POPC[Cname]) == 3:
-            typeofH2build, helper1_name, helper2_name = dic_lipids.POPC[Cname]
-            dic_Cname2indexhelpers[Cname] = typeofH2build, list_atom_names.index(helper1_name), list_atom_names.index(helper2_name)
-        elif Cname != "resname" and len(dic_lipids.POPC[Cname]) == 4:
-            typeofH2build, helper1_name, helper2_name, helper3_name = dic_lipids.POPC[Cname]
-            dic_Cname2indexhelpers[Cname] = (typeofH2build, list_atom_names.index(helper1_name), list_atom_names.index(helper2_name),
-                                             list_atom_names.index(helper3_name))   
-    #print("Oh yeah !!!")
-    #print(dic_Cname2indexhelpers)
-
-=======
     # Get resnum of the 1st lipid whose name is `resname`.
     resnum_1st_lipid = universe_woH.select_atoms("resname {}".format(resname)).residues[0].resnum
     # Get name of 1st atom of lipid.
@@ -829,38 +801,10 @@
     #current_resid = -1
     #idx_first_atom_res = -1
     DEBUG = False
->>>>>>> c76c7b34
     # Loop over frames. ts is a Timestep instance.
     for ts in universe_woH.trajectory:
         print("Dealing with frame {} at {} ps."
               .format(ts.frame, universe_woH.trajectory.time))
-<<<<<<< HEAD
-        # Loop over each couple C-H.
-        for Cname in dic_lipids.POPC.keys():
-            if Cname != "resname":
-                if len(dic_lipids.POPC[Cname]) == 3:
-                    typeofH2build, index_helper1_inres, index_helper2_inres = dic_Cname2indexhelpers[Cname]
-                else:
-                    typeofH2build, index_helper1_inres, index_helper2_inres, index_helper3_inres = dic_Cname2indexhelpers[Cname]
-                # Loop over residues for a given Cname atom.
-                selstring = "resname {} and name {}".format(resname, Cname)
-                for Catom in universe_woH.select_atoms(selstring):
-                    # We need the index position (in the np array) of the 1st atom of that residue
-                    # (e.g. What is the index of C1 of POPC 36?).
-                    index_1st_atom_of_current_residue = Catom.residue.atoms.select_atoms("name {}".format(name_1st_atom_in_lipid)).ix[0]
-                    #print("Dealing with ", Catom)
-                    #print("DIC ===========================>", dic_lipids.POPC[Cname])
-                    if len(dic_lipids.POPC[Cname]) == 3:
-                        
-                        index_helper1 = index_helper1_inres + index_1st_atom_of_current_residue
-                        index_helper2 = index_helper2_inres + index_1st_atom_of_current_residue
-                        Hs_coor = QUICKTEST_buildHs_on_1C(Catom, universe_woH, typeofH2build, index_helper1, index_helper2)
-                    else:
-                        index_helper1 = index_helper1_inres + index_1st_atom_of_current_residue
-                        index_helper2 = index_helper2_inres + index_1st_atom_of_current_residue
-                        index_helper3 = index_helper3_inres + index_1st_atom_of_current_residue
-                        Hs_coor = QUICKTEST_buildHs_on_1C(Catom, universe_woH, typeofH2build, index_helper1, index_helper2, index_helper3)
-=======
         #Loop over the 1st atom of each lipid, which is equiv to loop over residues.
         for first_lipid_atom in universe_woH.select_atoms("resname {} and name {}".format(resname, first_atom_name)):
             if DEBUG:
@@ -882,7 +826,6 @@
                     # Get newly built H on that atom.
                     Hs_coor = new_buildHs_on_1C(dic_lipids_with_indexes, ts, Cname, ix_first_atom_res)
                     #Hs_coor = buildHs_on_1C(Catom)
->>>>>>> c76c7b34
                     # Loop over all Hs.
                     if DEBUG:
                         print("Cname_position:", Cname_position)
