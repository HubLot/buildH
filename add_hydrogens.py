--- conflicted
+++ resolved
@@ -1,731 +1,482 @@
-<<<<<<< HEAD
-#!/usr/bin/env python
-
-import numpy as np
-import pandas as pd
-
-"""
-This script reconstructs hydrogens from BLABLABLA...
-TODO
-"""
-
-def normalize(vec):
-    """Normalizes a vector.
-
-    Parameters
-    ----------
-    vec : numpy 1D-array.
-
-    Returns
-    -------
-    numpy 1D-array
-        The normalized vector.
-    """
-    nvec = vec / np.sqrt(np.sum(vec**2))
-    return nvec
-
-
-def v2q(vec, theta):
-    """Translates a 3-D vector and angle theta in a quaternion.
-
-    Parameters
-    ----------
-    vec : numpy 1D-array
-        Vector of the quaternion.
-    theta : float
-        Angle of the quaternion in radian.
-
-    Returns
-    -------
-    numpy 1D-array
-        The full quaternion (4 elements).
-    """
-    w = np.cos(theta/2)
-    x, y, z = np.sin(theta/2)*normalize(vec)
-    q = np.array([w, x, y, z])
-    return q
-
-
-def rotational_matrix(quaternion):
-    """Translates a quaternion to a rotational matrix.
-
-    Parameters
-    ----------
-    quaternion : numpy 1D-array of 4 elements.
-
-    Returns
-    -------
-    numpy 2D-array (dimension [3, 3])
-        The rotational matrix.
-    """
-    #init mat_rot np.array of dim 3,3 default values set to 0
-    mat_rot = np.zeros([3, 3])
-    w, x, y, z = quaternion
-    mat_rot[0,0] = w**2 + x**2 - y**2 - z**2
-    mat_rot[1,0] = 2*(x*y + w*z)
-    mat_rot[2,0] = 2*(x*z - w*y)
-    mat_rot[0,1] = 2*(x*y - w*z)
-    mat_rot[1,1] = w**2 - x**2 + y**2 - z**2
-    mat_rot[2,1] = 2*(y*z + w*x)
-    mat_rot[0,2] = 2*(x*z + w*y)
-    mat_rot[1,2] = 2*(y*z - w*x)
-    mat_rot[2,2] = w**2 - x**2 - y**2 + z**2
-    return mat_rot
-
-
-def apply_rotation(vec_to_rotate, rotational_vector, rad_angle):
-    """Rotates a vector around another vector by a given angle.
-
-    Parameters
-    ----------
-    vec_to_rotate : numpy 1D-array.
-    vector to rotate around : numpy 1D-array.
-    rad_angle : float.
-
-    Returns
-    -------
-    numpy 1D-array
-        The final rotated (normalized) vector.
-    """
-    # Generate a quaternion of the given angle (in radian)
-    quat_rot = v2q(rotational_vector, rad_angle)
-    # Generate the rotational matrix 
-    rot_mat_quat = rotational_matrix(quat_rot)
-    # Use the rotational matrix on the vector to rotate
-    vec_rotated = np.dot(rot_mat_quat, vec_to_rotate)
-    norm_vec = normalize(vec_rotated)
-    return norm_vec
-
-
-def read_pdb(pdb_filename):
-    """Doctring TODO
-    Arguments
-    ---------
-    pdb_filename : string
-
-    Returns
-    -------
-    pandas dataframe
-    """
-    rows = []
-    with open(pdb_filename, "r") as f:
-        for line in f:
-            if line.startswith("ATOM"):
-                #dictmp = {}
-                atnum = int(line[6:11])
-                atname = line[12:16].strip()
-                resname = line[17:20].strip()
-                resnum = int(line[22:26])
-                x = float(line[30:38])
-                y = float(line[38:46])
-                z = float(line[46:54])
-                rows.append((atnum, atname, resname, resnum, x, y, z))
-    df_atoms = pd.DataFrame(rows, columns=["atnum", "atname", "resname",
-                                           "resnum", "x", "y", "z"])
-    return df_atoms
-
-
-def write_PDB(atom_num, atom_type, coor):
-    """Prints atom coordinates in PDB format.
-
-    Parameters
-    ----------
-    atom_num : int
-    atom_type : string
-    coor : numpy 1D-array
-
-    Returns
-    -------
-    None
-    """
-    x, y, z = coor
-    # pdb format (source: http://cupnet.net/pdb-format/)
-    print("{:6s}{:5d} {:^4s}{:1s}{:3s} {:1s}{:4d}{:1s}   {:8.3f}{:8.3f}{:8.3f}"
-          "{:6.2f}{:6.2f}          {:>2s}{:2s}"
-          .format("ATOM", atom_num, atom_type, "", "LIP", "A", 1,"",  x, y, z,
-                  1.0, 0.0, "", ""))
-   
-    
-def get_SP2_H(atom, helper1, helper2):
-    """Reconstructs the 2 hydrogens of a SP2 carbon.
-
-    Parameters
-    ----------
-    atom : numpy 1D-array
-        Central atom on which we want to reconstruct hydrogens.
-    helper1 : numpy 1D-array
-        Heavy atom before central atom.
-    helper2 : numpy 1D-array
-        Heavy atom after central atom.
-
-    Returns
-    -------
-    tuple of numpy 1D-array
-        Coordinates of the two hydrogens, e.g. ([x_H1, y_H1, z_H1],
-        [x_H2, y_H2, z_H2]).
-    """
-    #atom - helper1 vector
-    v2 = normalize(helper1 - atom)
-    #atom - helper2 vector
-    v3 = normalize(helper2 - atom)
-    #####case(3) !CH2####
-    #Perpendicular to the helpers - atom plane
-    v4 = normalize(np.cross(v3, v2))
-    #Rotational vector
-    rot_vec = normalize(v2 - v3)
-    #Vector to be rotated by theta/2, perpendicular to rot_vec and v4
-    vec_to_rotate = normalize(np.cross(v4, rot_vec))
-    norm_vec_H1 = apply_rotation(vec_to_rotate, rot_vec, -1.911/2)
-    hcoor_H1 = 1 * norm_vec_H1 + atom
-    norm_vec_H2 = apply_rotation(vec_to_rotate, rot_vec, 1.911/2)
-    hcoor_H2 = 1 * norm_vec_H2 + atom
-    return (hcoor_H1, hcoor_H2)
-
-
-if __name__ == "__main__":
-    # read coordinates in a pandas dataframe
-    df_atoms = read_pdb("POPC.pdb")
-    #print(df_atoms)
-    # select only atoms N4
-    #print(df_atoms[ (df_atoms["resname"] == "POP") &
-    #                (df_atoms["atname"] == "N4") ])
-    # select coor of atoms N4
-    N4 = df_atoms[ (df_atoms["resname"] == "POP") &
-                   (df_atoms["atname"] == "N4") ]
-    # select coor only of N4
-    N4_coor_only = N4[["x", "y", "z"]]
-    #print(N4_coor_only)
-    # convert N4_coor_only dataframe to an np 2D-array
-    N4_2Darray = np.array(N4_coor_only.values.tolist())
-    #print(N4_2Darray)
-    # do the same on C5 and O11
-    C5_2Darray = np.array(df_atoms[ (df_atoms["resname"] == "POP") &
-                                    (df_atoms["atname"] == "C5") ] \
-                          [["x", "y", "z"]].values.tolist())
-    O11_2Darray = np.array(df_atoms[ (df_atoms["resname"] == "POP") &
-                                     (df_atoms["atname"] == "C6") ] \
-                           [["x", "y", "z"]].values.tolist())
-    index = 1
-    for i in range(len(N4_2Darray)):
-        #print(i, C5_2Darray[i],
-        #      N4_2Darray[i],
-        #      O11_2Darray[i])
-        coor_H1, coor_H2 = get_SP2_H(C5_2Darray[i],
-                                     N4_2Darray[i],
-                                     O11_2Darray[i])
-        write_PDB(index, "C", C5_2Darray[i])
-        index += 1 
-        write_PDB(index, "H", coor_H1)
-        index += 1 
-        write_PDB(index, "H", coor_H2)
-    exit()
-    #Traduction case(3) fortran subroutine add_hydrogen
-    ##Tests##
-    #N4, C5, O11, C13
-    helper1 = np.array([[43.89, 74.55, 21.67],
-                        [44.38, 75.92, 21.85],
-                        [46.58, 78.14, 25.37],
-                        [45.10, 79.68, 26.62]])
-    #C5, C6, C12, C32
-    atom = np.array([[44.38, 75.92, 21.85],
-                     [45.16 , 76.27 , 23.12],
-                     [45.77 , 79.32 , 25.29],
-                     [44.82 , 78.27,  27.15]])
-    #C6, O7, C13, O33
-    helper2 = np.array([[45.16, 76.27, 23.12],
-                        [45.59  , 77.63,  23.07],
-                        [45.10 , 79.68 ,  26.62],
-                        [43.94 , 78.22 , 28.27]])
-    #Tests of the new functions on simple cases 
-    index = 1
-    for i in range(len(atom)):
-        (coor_H1, coor_H2) = get_SP2_H(atom[i], helper1[i], helper2[i])
-        write_PDB(index, "C", atom[i])
-        index += 1 
-        write_PDB(index, "H", coor_H1)
-        index += 1 
-        write_PDB(index, "H", coor_H2)
-    
-
-
-exit()
-
-######case(1) CH 
-C13 = np.array([ 45.10 , 79.68,  26.62])
-#C12 
-helper1 = np.array([45.77, 79.32, 25.29])
-#C32
-helper2 = np.array([44.82,  78.27, 27.15])
-#O14
-helper3 = np.array([45.81,   80.59,  27.47])
-helpers = np.array([[45.77, 79.32, 25.29],[44.82,  78.27, 27.15], [45.81,   80.59,  27.47]])
-v2 = 0.0
-for i in range(len(helpers)):
-    v2 = v2 + normalize(helpers[i] - C13)
-
-v2 = v2 / (len(helpers)) + C13 
-coor_H = 1 * normalize(C13 - v2)+C13
-
-
-write_PDB(1, "C", C13)
-write_PDB(2, "C", helper1)
-write_PDB(3, "C", helper2)
-write_PDB(4, "O", helper3)
-write_PDB(5, "H", coor_H)
-
-######case(2) CH double bond
-#Fonctions qui seront surement remplacées par une fonction issues de MDAnalysis
-def vect_AB(A,B):
-    """Returns a vector from point A to point B
-    """
-    return [B[0]-A[0],B[1]-A[1],B[2]-A[2]]
-    
-def scalar(A,B):
-    """Returns the scalar (or inner) product between vectors A & B
-    """
-    return (A[0]*B[0]) + (A[1]*B[1]) + (A[2]*B[2])
-
-def magnitude(A):
-    """Returns the magnitude of vector A
-    """
-    return math.sqrt(A[0]**2+A[1]**2+A[2]**2)
-
-def rad2deg(ang):
-    """Convert an angle in radians to degrees
-    """
-    return ang*(180/math.pi)
-
-
-def angle(A,B,C):
-    """Returns the angle IN RAD between 3 points A, B & C
-    """
-    # compute vector BA
-    vectBA = vect_AB(B,A) # [(A[0]-B[0]),(A[1]-B[1]),(A[2]-B[2])]
-    # compute vector BC
-    vectBC = vect_AB(B,C) # [(C[0]-B[0]),(C[1]-B[1]),(C[2]-B[2])]
-    # compute the cosine of angle ABC ( BA * BC = ba.bc.cos(theta) )
-    costheta = scalar(vectBA,vectBC)/(magnitude(vectBA)*magnitude(vectBC))
-    # compute the angle ABC
-    theta = math.acos(costheta)
-    return rad2deg(theta)
-
-
-
-#C24 
-C24 = np.array([05.82, 31.07,  33.03])
-#C23 
-helper1 = np.array([06.66,  31.71,  31.93])
-v2 = helper1 - C24
-#C25
-helper2 = np.array([06.29,  30.67,  34.27])
-v3 = helper2 - C24
-
-#thetal is the angle 2pi - C-C-C devided by 2
-#to ensure equal (C-C-H) angles from both directions
-angle_Cs = angle(helper1, C24, helper2)
-#Dans le code fortran angle_Cs est divise par 180 ? passage en rad ? 
-theta = math.pi * (2 - angle_Cs/180.) /2 
-u = normalize(np.cross(v2, v3))
-norm_vec_H = apply_rotation(v3, u, theta)
-coor_H = 1 * norm_vec_H + C24
-
-write_PDB(1, "C", helper1)
-write_PDB(2, "C", C24)
-write_PDB(3, "H", coor_H)
-write_PDB(4, "C", helper2)
-
-#C25 
-C25 = np.array([06.29,   30.67,  34.273])
-#C24 
-helper1 = np.array([05.82,   31.07,   33.03])
-v2 = helper1 - C25
-#C26
-helper2 = np.array([07.80,   30.74,   34.55])
-v3 = helper2 - C25
-
-#thetal is the angle 2pi - C-C-C devided by 2
-#to ensure equal (C-C-H) angles from both directions
-angle_Cs = angle(helper1, C25, helper2)
-#Dans le code fortran angle_Cs est divise par 180 ? passage en rad ? 
-theta = math.pi * (2 - angle_Cs/180.) /2 
-u = normalize(np.cross(v2, v3))
-norm_vec_H = apply_rotation(v3, u, theta)
-coor_H = 1 * norm_vec_H + C25
-
-write_PDB(1, "C", helper1)
-write_PDB(2, "C", C25)
-write_PDB(3, "H", coor_H)
-write_PDB(4, "C", helper2)
-
-
-
-#####case(4) !CH3e
-theta = 1.911
-C50 = np.array([25.26 ,  08.20,   24.58])
-C49 = np.array([25.99 ,  07.97 ,  25.91])
-v2 = C49 - C50
-C48 = np.array([24.97,   07.55 ,  26.97])
-v3 = C48- C50
-
-u = normalize(np.cross(v3, v2))
-norm_vec_H = apply_rotation(v2, u, theta)
-coor_H = 1 * norm_vec_H + C50
-
-write_PDB(1, "C", C48)
-write_PDB(2, "C", C49)
-write_PDB(3, "C", C50)
-write_PDB(4, "H", coor_H)
-
-####case(5) !CH3r
-theta = 120 * math.pi / 180.
-C50 = np.array([25.26 ,  08.20,   24.58])
-C49 = np.array([25.99 ,  07.97 ,  25.91])
-H3 = np.array([ 25.91960191,   8.47515027,  23.88055904])
-u = normalize(C49 - C50)
-v4 = normalize(H3 - C50) 
-norm_vec_H = apply_rotation(v4, u, theta)
-coor_H = 1 * norm_vec_H + C50 
-
-write_PDB(5, "H", coor_H)
-
-####case(5) !CH3s
-theta = -120 * math.pi / 180.
-C50 = np.array([25.26 ,  08.20,   24.58])
-C49 = np.array([25.99 ,  07.97 ,  25.91])
-H3 = np.array([ 25.91960191,   8.47515027,  23.88055904])
-u = normalize(C49 - C50)
-v4 = normalize(H3 - C50) 
-norm_vec_H = apply_rotation(v4, u, theta)
-coor_H = 1 * norm_vec_H + C50 
-
-write_PDB(6, "H", coor_H)
-
-#####case(4) !CH3e
-theta = 1.911
-CA2 = np.array([07.52,   23.79,   38.89])
-CA1 = np.array([06.85,  24.93,   38.12])
-v2 = CA1 - CA2
-C31 = np.array([ 07.99,   25.93,   37.91])
-v3 = C31- CA2
-
-u = normalize(np.cross(v3, v2))
-norm_vec_H = apply_rotation(v2, u, theta)
-coor_H = 1 * norm_vec_H + CA2
-
-write_PDB(1, "C", C31)
-write_PDB(2, "C", CA1)
-write_PDB(3, "C", CA2)
-write_PDB(4, "H", coor_H)
-
-####case(5) !CH3r
-theta = 120 * math.pi / 180.
-CA2 = np.array([07.52,   23.79,   38.89])
-CA1 = np.array([06.85,  24.93,   38.12])
-H3 = np.array([ -4.758,  -2.206,  26.417])
-u = normalize(CA1 - CA2)
-v4 = normalize(H3 - CA2) 
-norm_vec_H = apply_rotation(v4, u, theta)
-coor_H = 1 * norm_vec_H + CA2 
-
-write_PDB(5, "H", coor_H)
-
-####case(5) !CH3s
-theta = -120 * math.pi / 180.
-CA2 = np.array([07.52,   23.79,   38.89])
-CA1 = np.array([06.85,  24.93,   38.12])
-H3 = np.array([ -4.758,  -2.206,  26.417])
-u = normalize(CA1 - CA2)
-v4 = normalize(H3 - CA2) 
-norm_vec_H = apply_rotation(v4, u, theta)
-coor_H = 1 * norm_vec_H + CA2 
-
-write_PDB(6, "H", coor_H)
-
-
-=======
-#!/usr/bin/env python
-
-import numpy as np
-import pandas as pd
-
-import dic_lipids
-
-"""
-This script reconstructs hydrogens from BLABLABLA...
-TODO
-"""
-
-def normalize(vec):
-    """Normalizes a vector.
-
-    Parameters
-    ----------
-    vec : numpy 1D-array.
-
-    Returns
-    -------
-    numpy 1D-array
-        The normalized vector.
-    """
-    nvec = vec / np.sqrt(np.sum(vec**2))
-    return nvec
-
-
-def v2q(vec, theta):
-    """Translates a 3-D vector and angle theta in a quaternion.
-
-    Parameters
-    ----------
-    vec : numpy 1D-array
-        Vector of the quaternion.
-    theta : float
-        Angle of the quaternion in radian.
-
-    Returns
-    -------
-    numpy 1D-array
-        The full quaternion (4 elements).
-    """
-    w = np.cos(theta/2)
-    x, y, z = np.sin(theta/2)*normalize(vec)
-    q = np.array([w, x, y, z])
-    return q
-
-
-def rotational_matrix(quaternion):
-    """Translates a quaternion to a rotational matrix.
-
-    Parameters
-    ----------
-    quaternion : numpy 1D-array of 4 elements.
-
-    Returns
-    -------
-    numpy 2D-array (dimension [3, 3])
-        The rotational matrix.
-    """
-    #init mat_rot np.array of dim 3,3 default values set to 0
-    mat_rot = np.zeros([3, 3])
-    w, x, y, z = quaternion
-    mat_rot[0,0] = w**2 + x**2 - y**2 - z**2
-    mat_rot[1,0] = 2*(x*y + w*z)
-    mat_rot[2,0] = 2*(x*z - w*y)
-    mat_rot[0,1] = 2*(x*y - w*z)
-    mat_rot[1,1] = w**2 - x**2 + y**2 - z**2
-    mat_rot[2,1] = 2*(y*z + w*x)
-    mat_rot[0,2] = 2*(x*z + w*y)
-    mat_rot[1,2] = 2*(y*z - w*x)
-    mat_rot[2,2] = w**2 - x**2 - y**2 + z**2
-    return mat_rot
-
-
-def apply_rotation(vec_to_rotate, rotational_vector, rad_angle):
-    """Rotates a vector around another vector by a given angle.
-
-    Parameters
-    ----------
-    vec_to_rotate : numpy 1D-array.
-    vector to rotate around : numpy 1D-array.
-    rad_angle : float.
-
-    Returns
-    -------
-    numpy 1D-array
-        The final rotated (normalized) vector.
-    """
-    # Generate a quaternion of the given angle (in radian)
-    quat_rot = v2q(rotational_vector, rad_angle)
-    # Generate the rotational matrix 
-    rot_mat_quat = rotational_matrix(quat_rot)
-    # Use the rotational matrix on the vector to rotate
-    vec_rotated = np.dot(rot_mat_quat, vec_to_rotate)
-    norm_vec = normalize(vec_rotated)
-    return norm_vec
-
-
-def read_pdb(pdb_filename):
-    """Reads a PDB file and returns a pandas data frame.
-
-    Arguments
-    ---------
-    pdb_filename : string
-
-    Returns
-    -------
-    pandas dataframe
-        The col index are: atnum, atname, resname, resnum, x, y, z
-    """
-    rows = []
-    with open(pdb_filename, "r") as f:
-        for line in f:
-            if line.startswith("ATOM"):
-                atnum = int(line[6:11])
-                atname = line[12:16].strip()
-                resname = line[17:20].strip()
-                resnum = int(line[22:26])
-                x = float(line[30:38])
-                y = float(line[38:46])
-                z = float(line[46:54])
-                rows.append((atnum, atname, resname, resnum, x, y, z))
-    df_atoms = pd.DataFrame(rows, columns=["atnum", "atname", "resname",
-                                           "resnum", "x", "y", "z"])
-    return df_atoms
-
-
-def write_PDB(atom_num, atom_type, coor):
-    """Prints atom coordinates in PDB format.
-
-    Parameters
-    ----------
-    atom_num : int
-    atom_type : string
-    coor : numpy 1D-array
-
-    Returns
-    -------
-    None
-    """
-    x, y, z = coor
-    # pdb format (source: http://cupnet.net/pdb-format/)
-    print("{:6s}{:5d} {:^4s}{:1s}{:3s} {:1s}{:4d}{:1s}   {:8.3f}{:8.3f}{:8.3f}"
-          "{:6.2f}{:6.2f}          {:>2s}{:2s}"
-          .format("ATOM", atom_num, atom_type, "", "POP", "", 1,"",  x, y, z,
-                  1.0, 0.0, "", ""))
-   
-def pandasdf2pdb(df):
-    """Returns a string from a pandas dataframe.
-    TODO
-    """
-    s = ""
-    chain = ""
-    for i, row_atom in df.iterrows():
-        atnum, atname, resname, resnum, x, y, z = row_atom
-        s += "{:6s}{:5d} {:^4s}{:1s}{:3s} {:1s}{:4d}{:1s}   {:8.3f}{:8.3f}{:8.3f}" \
-             "{:6.2f}{:6.2f}          {:>2s}{:2s}\n" \
-             .format("ATOM", atnum, atname, "", resname, chain, resnum, "",  x, y, z,
-                     1.0, 0.0, "", "")
-    return s
- 
-    
-def get_SP2_H(atom, helper1, helper2):
-    """Reconstructs the 2 hydrogens of a SP2 carbon.
-
-    Parameters
-    ----------
-    atom : numpy 1D-array
-        Central atom on which we want to reconstruct hydrogens.
-    helper1 : numpy 1D-array
-        Heavy atom before central atom.
-    helper2 : numpy 1D-array
-        Heavy atom after central atom.
-
-    Returns
-    -------
-    tuple of numpy 1D-array
-        Coordinates of the two hydrogens: 
-        ([x_H1, y_H1, z_H1], [x_H2, y_H2, z_H2]).
-    """
-    #atom - helper1 vector
-    v2 = normalize(helper1 - atom)
-    #atom - helper2 vector
-    v3 = normalize(helper2 - atom)
-    #####case(3) !CH2####
-    #Perpendicular to the helpers - atom plane
-    v4 = normalize(np.cross(v3, v2))
-    #Rotational vector
-    rot_vec = normalize(v2 - v3)
-    #Vector to be rotated by theta/2, perpendicular to rot_vec and v4
-    vec_to_rotate = normalize(np.cross(v4, rot_vec))
-    norm_vec_H1 = apply_rotation(vec_to_rotate, rot_vec, -1.911/2)
-    hcoor_H1 = 1 * norm_vec_H1 + atom
-    norm_vec_H2 = apply_rotation(vec_to_rotate, rot_vec, 1.911/2)
-    hcoor_H2 = 1 * norm_vec_H2 + atom
-    return (hcoor_H1, hcoor_H2)
-
-
-def get_name_H(name_carbon):
-    name_H1 = name_carbon.replace("C", "H") + "1"
-    name_H2 = name_carbon.replace("C", "H") + "2"
-    return name_H1, name_H2
-
-
-if __name__ == "__main__":
-    # read coordinates in a pandas dataframe
-    df_atoms = read_pdb("POPC_only.pdb")
-    # create an empty data frame to store the new mlc with added hydrogens
-    new_df_atoms = pd.DataFrame(columns=["atnum", "atname", "resname",
-                                 "resnum", "x", "y", "z"])
-    new_atom_num = 1
-    # loop over all existing atoms (the iter var row_atom is a pandas Series)
-    for i, row_atom in df_atoms.iterrows():
-        # add that atom to the new dataframe
-        new_atom = row_atom
-        new_atom["atnum"] = new_atom_num
-        new_atom.name = new_atom_num
-        new_df_atoms = new_df_atoms.append(new_atom)
-        new_atom_num += 1
-        # check whether it needs hydrogen(s) to be reconstructer
-        atom_name = row_atom["atname"]
-        if atom_name in dic_lipids.POPC:
-            # get atom info
-            atom_coor = np.array(row_atom[["x", "y", "z"]].values, dtype=float) # force to float
-            res_name, res_num = row_atom[["resname", "resnum"]]
-            # get helper atom names
-            helper1_name, helper2_name = dic_lipids.POPC[atom_name]
-            # get helper coords (needs [0] because it comes from a dataframe)
-            helper1_coor = df_atoms [ (df_atoms["resnum"] == res_num) &
-                                      (df_atoms["atname"] == helper1_name) ] \
-                                      [["x", "y", "z"]].values[0]
-            helper2_coor = df_atoms [ (df_atoms["resnum"] == res_num) &
-                                      (df_atoms["atname"] == helper2_name) ] \
-                                      [["x", "y", "z"]].values[0]
-            # construct H1 & H2
-            H1_coor, H2_coor = get_SP2_H(atom_coor, helper1_coor, helper2_coor)
-            H1_name, H2_name = get_name_H(atom_name)
-            # now create H1 & H2 as a pandas Series and append them into the new dataframe
-            H1_atom = pd.Series([new_atom_num, H1_name, res_name, res_num]
-                                + list(H1_coor),
-                                name = new_atom_num,
-                                index=["atnum", "atname", "resname", "resnum",
-                                       "x", "y", "z"])
-            new_df_atoms = new_df_atoms.append(H1_atom)
-            new_atom_num += 1   
-            H2_atom = pd.Series([new_atom_num, H2_name, res_name, res_num]
-                                + list(H2_coor),
-                                name = new_atom_num,
-                                index=["atnum", "atname", "resname", "resnum",
-                                       "x", "y", "z"])
-            new_df_atoms = new_df_atoms.append(H2_atom)
-            new_atom_num += 1
-        #if i % 100 == 0:
-        #    print("Atom {:5d} done!".format(i))
-    #print(new_df_atoms)
-    print(pandasdf2pdb(new_df_atoms))
-    exit()
-    ##### OLD STUFF #######
-    for name_helper1, name_atom, name_helper2 in dic_lipids.POPC:
-        # select atom 2D-array (i.e. all atoms maching atom_name, thus dim = N*3)
-        atoms = df_atoms[ (df_atoms["resname"] == "POP") &
-                          (df_atoms["atname"] == name_atom) ] \
-                                 [["x", "y", "z"]].values
-        # select helper1 2D-array
-        helpers1 = df_atoms[ (df_atoms["resname"] == "POP") &
-                                 (df_atoms["atname"] == name_helper1) ] \
-                                 [["x", "y", "z"]].values
-        # select helper2 2D-array
-        helpers2 = df_atoms[ (df_atoms["resname"] == "POP") &
-                                 (df_atoms["atname"] == name_helper2) ] \
-                                 [["x", "y", "z"]].values
-        # loop over each triplet
-        for i in range(len(atoms)):
-            atom, helper1, helper2 = atoms[i], helpers1[i], helpers2[i]
-            #print(atom, helper1, helper2)
-            coor_H1, coor_H2 = get_SP2_H(atom, helper1, helper2)
-            name_H1, name_H2 = get_name_H(name_atom)
-            write_PDB(index, name_atom, atom)
-            index += 1
-            write_PDB(index, name_H1, coor_H1)
-            index += 1 
-            write_PDB(index, name_H2, coor_H2)
-
->>>>>>> 9a11e204
+#!/usr/bin/env python
+
+import numpy as np
+import pandas as pd
+
+import dic_lipids
+
+"""
+This script reconstructs hydrogens from BLABLABLA...
+TODO
+"""
+
+def normalize(vec):
+    """Normalizes a vector.
+
+    Parameters
+    ----------
+    vec : numpy 1D-array.
+
+    Returns
+    -------
+    numpy 1D-array
+        The normalized vector.
+    """
+    nvec = vec / np.sqrt(np.sum(vec**2))
+    return nvec
+
+
+def v2q(vec, theta):
+    """Translates a 3-D vector and angle theta in a quaternion.
+
+    Parameters
+    ----------
+    vec : numpy 1D-array
+        Vector of the quaternion.
+    theta : float
+        Angle of the quaternion in radian.
+
+    Returns
+    -------
+    numpy 1D-array
+        The full quaternion (4 elements).
+    """
+    w = np.cos(theta/2)
+    x, y, z = np.sin(theta/2)*normalize(vec)
+    q = np.array([w, x, y, z])
+    return q
+
+
+def rotational_matrix(quaternion):
+    """Translates a quaternion to a rotational matrix.
+
+    Parameters
+    ----------
+    quaternion : numpy 1D-array of 4 elements.
+
+    Returns
+    -------
+    numpy 2D-array (dimension [3, 3])
+        The rotational matrix.
+    """
+    #init mat_rot np.array of dim 3,3 default values set to 0
+    mat_rot = np.zeros([3, 3])
+    w, x, y, z = quaternion
+    mat_rot[0,0] = w**2 + x**2 - y**2 - z**2
+    mat_rot[1,0] = 2*(x*y + w*z)
+    mat_rot[2,0] = 2*(x*z - w*y)
+    mat_rot[0,1] = 2*(x*y - w*z)
+    mat_rot[1,1] = w**2 - x**2 + y**2 - z**2
+    mat_rot[2,1] = 2*(y*z + w*x)
+    mat_rot[0,2] = 2*(x*z + w*y)
+    mat_rot[1,2] = 2*(y*z - w*x)
+    mat_rot[2,2] = w**2 - x**2 - y**2 + z**2
+    return mat_rot
+
+
+def apply_rotation(vec_to_rotate, rotational_vector, rad_angle):
+    """Rotates a vector around another vector by a given angle.
+
+    Parameters
+    ----------
+    vec_to_rotate : numpy 1D-array.
+    vector to rotate around : numpy 1D-array.
+    rad_angle : float.
+
+    Returns
+    -------
+    numpy 1D-array
+        The final rotated (normalized) vector.
+    """
+    # Generate a quaternion of the given angle (in radian)
+    quat_rot = v2q(rotational_vector, rad_angle)
+    # Generate the rotational matrix 
+    rot_mat_quat = rotational_matrix(quat_rot)
+    # Use the rotational matrix on the vector to rotate
+    vec_rotated = np.dot(rot_mat_quat, vec_to_rotate)
+    norm_vec = normalize(vec_rotated)
+    return norm_vec
+
+
+def read_pdb(pdb_filename):
+    """Reads a PDB file and returns a pandas data frame.
+
+    Arguments
+    ---------
+    pdb_filename : string
+
+    Returns
+    -------
+    pandas dataframe
+        The col index are: atnum, atname, resname, resnum, x, y, z
+    """
+    rows = []
+    with open(pdb_filename, "r") as f:
+        for line in f:
+            if line.startswith("ATOM"):
+                #dictmp = {}
+                atnum = int(line[6:11])
+                atname = line[12:16].strip()
+                resname = line[17:20].strip()
+                resnum = int(line[22:26])
+                x = float(line[30:38])
+                y = float(line[38:46])
+                z = float(line[46:54])
+                rows.append((atnum, atname, resname, resnum, x, y, z))
+    df_atoms = pd.DataFrame(rows, columns=["atnum", "atname", "resname",
+                                           "resnum", "x", "y", "z"])
+    return df_atoms
+
+
+def write_PDB(atom_num, atom_type, coor):
+    """Prints atom coordinates in PDB format.
+
+    Parameters
+    ----------
+    atom_num : int
+    atom_type : string
+    coor : numpy 1D-array
+
+    Returns
+    -------
+    None
+    """
+    x, y, z = coor
+    # pdb format (source: http://cupnet.net/pdb-format/)
+    print("{:6s}{:5d} {:^4s}{:1s}{:3s} {:1s}{:4d}{:1s}   {:8.3f}{:8.3f}{:8.3f}"
+          "{:6.2f}{:6.2f}          {:>2s}{:2s}"
+          .format("ATOM", atom_num, atom_type, "", "POP", "", 1,"",  x, y, z,
+                  1.0, 0.0, "", ""))
+   
+def pandasdf2pdb(df):
+    """Returns a string from a pandas dataframe.
+    TODO
+    """
+    s = ""
+    chain = ""
+    for i, row_atom in df.iterrows():
+        atnum, atname, resname, resnum, x, y, z = row_atom
+        s += "{:6s}{:5d} {:^4s}{:1s}{:3s} {:1s}{:4d}{:1s}   {:8.3f}{:8.3f}{:8.3f}" \
+             "{:6.2f}{:6.2f}          {:>2s}{:2s}\n" \
+             .format("ATOM", atnum, atname, "", resname, chain, resnum, "",  x, y, z,
+                     1.0, 0.0, "", "")
+    return s
+ 
+    
+def get_SP2_H(atom, helper1, helper2):
+    """Reconstructs the 2 hydrogens of a SP2 carbon.
+
+    Parameters
+    ----------
+    atom : numpy 1D-array
+        Central atom on which we want to reconstruct hydrogens.
+    helper1 : numpy 1D-array
+        Heavy atom before central atom.
+    helper2 : numpy 1D-array
+        Heavy atom after central atom.
+
+    Returns
+    -------
+    tuple of numpy 1D-array
+        Coordinates of the two hydrogens: 
+        ([x_H1, y_H1, z_H1], [x_H2, y_H2, z_H2]).
+    """
+    #atom - helper1 vector
+    v2 = normalize(helper1 - atom)
+    #atom - helper2 vector
+    v3 = normalize(helper2 - atom)
+    #####case(3) !CH2####
+    #Perpendicular to the helpers - atom plane
+    v4 = normalize(np.cross(v3, v2))
+    #Rotational vector
+    rot_vec = normalize(v2 - v3)
+    #Vector to be rotated by theta/2, perpendicular to rot_vec and v4
+    vec_to_rotate = normalize(np.cross(v4, rot_vec))
+    norm_vec_H1 = apply_rotation(vec_to_rotate, rot_vec, -1.911/2)
+    hcoor_H1 = 1 * norm_vec_H1 + atom
+    norm_vec_H2 = apply_rotation(vec_to_rotate, rot_vec, 1.911/2)
+    hcoor_H2 = 1 * norm_vec_H2 + atom
+    return (hcoor_H1, hcoor_H2)
+
+
+def get_name_H(name_carbon):
+    name_H1 = name_carbon.replace("C", "H") + "1"
+    name_H2 = name_carbon.replace("C", "H") + "2"
+    return name_H1, name_H2
+
+
+if __name__ == "__main__":
+    # read coordinates in a pandas dataframe
+    df_atoms = read_pdb("POPC_only.pdb")
+    # create an empty data frame to store the new mlc with added hydrogens
+    new_df_atoms = pd.DataFrame(columns=["atnum", "atname", "resname",
+                                 "resnum", "x", "y", "z"])
+    new_atom_num = 1
+    # loop over all existing atoms (the iter var row_atom is a pandas Series)
+    for i, row_atom in df_atoms.iterrows():
+        # add that atom to the new dataframe
+        new_atom = row_atom
+        new_atom["atnum"] = new_atom_num
+        new_atom.name = new_atom_num
+        new_df_atoms = new_df_atoms.append(new_atom)
+        new_atom_num += 1
+        # check whether it needs hydrogen(s) to be reconstructer
+        atom_name = row_atom["atname"]
+        if atom_name in dic_lipids.POPC:
+            # get atom info
+            atom_coor = np.array(row_atom[["x", "y", "z"]].values, dtype=float) # force to float
+            res_name, res_num = row_atom[["resname", "resnum"]]
+            # get helper atom names
+            helper1_name, helper2_name = dic_lipids.POPC[atom_name]
+            # get helper coords (needs [0] because it comes from a dataframe)
+            helper1_coor = df_atoms [ (df_atoms["resnum"] == res_num) &
+                                      (df_atoms["atname"] == helper1_name) ] \
+                                      [["x", "y", "z"]].values[0]
+            helper2_coor = df_atoms [ (df_atoms["resnum"] == res_num) &
+                                      (df_atoms["atname"] == helper2_name) ] \
+                                      [["x", "y", "z"]].values[0]
+            # construct H1 & H2
+            H1_coor, H2_coor = get_SP2_H(atom_coor, helper1_coor, helper2_coor)
+            H1_name, H2_name = get_name_H(atom_name)
+            # now create H1 & H2 as a pandas Series and append them into the new dataframe
+            H1_atom = pd.Series([new_atom_num, H1_name, res_name, res_num]
+                                + list(H1_coor),
+                                name = new_atom_num,
+                                index=["atnum", "atname", "resname", "resnum",
+                                       "x", "y", "z"])
+            new_df_atoms = new_df_atoms.append(H1_atom)
+            new_atom_num += 1   
+            H2_atom = pd.Series([new_atom_num, H2_name, res_name, res_num]
+                                + list(H2_coor),
+                                name = new_atom_num,
+                                index=["atnum", "atname", "resname", "resnum",
+                                       "x", "y", "z"])
+            new_df_atoms = new_df_atoms.append(H2_atom)
+            new_atom_num += 1
+        #if i % 100 == 0:
+        #    print("Atom {:5d} done!".format(i))
+    #print(new_df_atoms)
+    print(pandasdf2pdb(new_df_atoms))
+    exit()
+    #Traduction case(3) fortran subroutine add_hydrogen
+    ##Tests##
+    #N4, C5, O11, C13
+    helper1 = np.array([[43.89, 74.55, 21.67],
+                        [44.38, 75.92, 21.85],
+                        [46.58, 78.14, 25.37],
+                        [45.10, 79.68, 26.62]])
+    #C5, C6, C12, C32
+    atom = np.array([[44.38, 75.92, 21.85],
+                     [45.16 , 76.27 , 23.12],
+                     [45.77 , 79.32 , 25.29],
+                     [44.82 , 78.27,  27.15]])
+    #C6, O7, C13, O33
+    helper2 = np.array([[45.16, 76.27, 23.12],
+                        [45.59  , 77.63,  23.07],
+                        [45.10 , 79.68 ,  26.62],
+                        [43.94 , 78.22 , 28.27]])
+    #Tests of the new functions on simple cases 
+    index = 1
+    for i in range(len(atom)):
+        (coor_H1, coor_H2) = get_SP2_H(atom[i], helper1[i], helper2[i])
+        write_PDB(index, "C", atom[i])
+        index += 1 
+        write_PDB(index, "H", coor_H1)
+        index += 1 
+        write_PDB(index, "H", coor_H2)
+    
+
+
+exit()
+
+######case(1) CH 
+C13 = np.array([ 45.10 , 79.68,  26.62])
+#C12 
+helper1 = np.array([45.77, 79.32, 25.29])
+#C32
+helper2 = np.array([44.82,  78.27, 27.15])
+#O14
+helper3 = np.array([45.81,   80.59,  27.47])
+helpers = np.array([[45.77, 79.32, 25.29],[44.82,  78.27, 27.15], [45.81,   80.59,  27.47]])
+v2 = 0.0
+for i in range(len(helpers)):
+    v2 = v2 + normalize(helpers[i] - C13)
+
+v2 = v2 / (len(helpers)) + C13 
+coor_H = 1 * normalize(C13 - v2)+C13
+
+
+write_PDB(1, "C", C13)
+write_PDB(2, "C", helper1)
+write_PDB(3, "C", helper2)
+write_PDB(4, "O", helper3)
+write_PDB(5, "H", coor_H)
+
+######case(2) CH double bond
+#Fonctions qui seront surement remplacées par une fonction issues de MDAnalysis
+def vect_AB(A,B):
+    """Returns a vector from point A to point B
+    """
+    return [B[0]-A[0],B[1]-A[1],B[2]-A[2]]
+    
+def scalar(A,B):
+    """Returns the scalar (or inner) product between vectors A & B
+    """
+    return (A[0]*B[0]) + (A[1]*B[1]) + (A[2]*B[2])
+
+def magnitude(A):
+    """Returns the magnitude of vector A
+    """
+    return math.sqrt(A[0]**2+A[1]**2+A[2]**2)
+
+def rad2deg(ang):
+    """Convert an angle in radians to degrees
+    """
+    return ang*(180/math.pi)
+
+
+def angle(A,B,C):
+    """Returns the angle IN RAD between 3 points A, B & C
+    """
+    # compute vector BA
+    vectBA = vect_AB(B,A) # [(A[0]-B[0]),(A[1]-B[1]),(A[2]-B[2])]
+    # compute vector BC
+    vectBC = vect_AB(B,C) # [(C[0]-B[0]),(C[1]-B[1]),(C[2]-B[2])]
+    # compute the cosine of angle ABC ( BA * BC = ba.bc.cos(theta) )
+    costheta = scalar(vectBA,vectBC)/(magnitude(vectBA)*magnitude(vectBC))
+    # compute the angle ABC
+    theta = math.acos(costheta)
+    return rad2deg(theta)
+
+
+
+#C24 
+C24 = np.array([05.82, 31.07,  33.03])
+#C23 
+helper1 = np.array([06.66,  31.71,  31.93])
+v2 = helper1 - C24
+#C25
+helper2 = np.array([06.29,  30.67,  34.27])
+v3 = helper2 - C24
+
+#thetal is the angle 2pi - C-C-C devided by 2
+#to ensure equal (C-C-H) angles from both directions
+angle_Cs = angle(helper1, C24, helper2)
+#Dans le code fortran angle_Cs est divise par 180 ? passage en rad ? 
+theta = math.pi * (2 - angle_Cs/180.) /2 
+u = normalize(np.cross(v2, v3))
+norm_vec_H = apply_rotation(v3, u, theta)
+coor_H = 1 * norm_vec_H + C24
+
+write_PDB(1, "C", helper1)
+write_PDB(2, "C", C24)
+write_PDB(3, "H", coor_H)
+write_PDB(4, "C", helper2)
+
+#C25 
+C25 = np.array([06.29,   30.67,  34.273])
+#C24 
+helper1 = np.array([05.82,   31.07,   33.03])
+v2 = helper1 - C25
+#C26
+helper2 = np.array([07.80,   30.74,   34.55])
+v3 = helper2 - C25
+
+#thetal is the angle 2pi - C-C-C devided by 2
+#to ensure equal (C-C-H) angles from both directions
+angle_Cs = angle(helper1, C25, helper2)
+#Dans le code fortran angle_Cs est divise par 180 ? passage en rad ? 
+theta = math.pi * (2 - angle_Cs/180.) /2 
+u = normalize(np.cross(v2, v3))
+norm_vec_H = apply_rotation(v3, u, theta)
+coor_H = 1 * norm_vec_H + C25
+
+write_PDB(1, "C", helper1)
+write_PDB(2, "C", C25)
+write_PDB(3, "H", coor_H)
+write_PDB(4, "C", helper2)
+
+
+
+#####case(4) !CH3e
+theta = 1.911
+C50 = np.array([25.26 ,  08.20,   24.58])
+C49 = np.array([25.99 ,  07.97 ,  25.91])
+v2 = C49 - C50
+C48 = np.array([24.97,   07.55 ,  26.97])
+v3 = C48- C50
+
+u = normalize(np.cross(v3, v2))
+norm_vec_H = apply_rotation(v2, u, theta)
+coor_H = 1 * norm_vec_H + C50
+
+write_PDB(1, "C", C48)
+write_PDB(2, "C", C49)
+write_PDB(3, "C", C50)
+write_PDB(4, "H", coor_H)
+
+####case(5) !CH3r
+theta = 120 * math.pi / 180.
+C50 = np.array([25.26 ,  08.20,   24.58])
+C49 = np.array([25.99 ,  07.97 ,  25.91])
+H3 = np.array([ 25.91960191,   8.47515027,  23.88055904])
+u = normalize(C49 - C50)
+v4 = normalize(H3 - C50) 
+norm_vec_H = apply_rotation(v4, u, theta)
+coor_H = 1 * norm_vec_H + C50 
+
+write_PDB(5, "H", coor_H)
+
+####case(5) !CH3s
+theta = -120 * math.pi / 180.
+C50 = np.array([25.26 ,  08.20,   24.58])
+C49 = np.array([25.99 ,  07.97 ,  25.91])
+H3 = np.array([ 25.91960191,   8.47515027,  23.88055904])
+u = normalize(C49 - C50)
+v4 = normalize(H3 - C50) 
+norm_vec_H = apply_rotation(v4, u, theta)
+coor_H = 1 * norm_vec_H + C50 
+
+write_PDB(6, "H", coor_H)
+
+#####case(4) !CH3e
+theta = 1.911
+CA2 = np.array([07.52,   23.79,   38.89])
+CA1 = np.array([06.85,  24.93,   38.12])
+v2 = CA1 - CA2
+C31 = np.array([ 07.99,   25.93,   37.91])
+v3 = C31- CA2
+
+u = normalize(np.cross(v3, v2))
+norm_vec_H = apply_rotation(v2, u, theta)
+coor_H = 1 * norm_vec_H + CA2
+
+write_PDB(1, "C", C31)
+write_PDB(2, "C", CA1)
+write_PDB(3, "C", CA2)
+write_PDB(4, "H", coor_H)
+
+####case(5) !CH3r
+theta = 120 * math.pi / 180.
+CA2 = np.array([07.52,   23.79,   38.89])
+CA1 = np.array([06.85,  24.93,   38.12])
+H3 = np.array([ -4.758,  -2.206,  26.417])
+u = normalize(CA1 - CA2)
+v4 = normalize(H3 - CA2) 
+norm_vec_H = apply_rotation(v4, u, theta)
+coor_H = 1 * norm_vec_H + CA2 
+
+write_PDB(5, "H", coor_H)
+
+####case(5) !CH3s
+theta = -120 * math.pi / 180.
+CA2 = np.array([07.52,   23.79,   38.89])
+CA1 = np.array([06.85,  24.93,   38.12])
+H3 = np.array([ -4.758,  -2.206,  26.417])
+u = normalize(CA1 - CA2)
+v4 = normalize(H3 - CA2) 
+norm_vec_H = apply_rotation(v4, u, theta)
+coor_H = 1 * norm_vec_H + CA2 
+
+write_PDB(6, "H", coor_H)
+